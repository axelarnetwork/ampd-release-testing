# This file is automatically @generated by Cargo.
# It is not intended for manual editing.
version = 3

[[package]]
name = "anyhow"
version = "1.0.57"
source = "registry+https://github.com/rust-lang/crates.io-index"
checksum = "08f9b8508dccb7687a1d6c4ce66b2b0ecef467c94667de27d8d7fe1f8d2a9cdc"

[[package]]
name = "axelar-wasm-std"
version = "0.1.0"
dependencies = [
 "cosmwasm-schema",
 "cosmwasm-std",
 "cosmwasm-storage",
 "cw-multi-test",
 "cw-storage-plus 0.15.1",
 "cw2",
 "rand",
 "schemars",
 "serde",
 "serde_json",
 "service-registry",
 "thiserror",
]

[[package]]
name = "base16ct"
version = "0.1.1"
source = "registry+https://github.com/rust-lang/crates.io-index"
checksum = "349a06037c7bf932dd7e7d1f653678b2038b9ad46a74102f1fc7bd7872678cce"

[[package]]
name = "base64"
version = "0.13.0"
source = "registry+https://github.com/rust-lang/crates.io-index"
checksum = "904dfeac50f3cdaba28fc6f57fdcddb75f49ed61346676a78c4ffe55877802fd"

[[package]]
name = "base64ct"
version = "1.5.0"
source = "registry+https://github.com/rust-lang/crates.io-index"
checksum = "dea908e7347a8c64e378c17e30ef880ad73e3b4498346b055c2c00ea342f3179"

[[package]]
name = "batch-signer"
version = "0.1.0"
dependencies = [
 "cosmwasm-schema",
 "cosmwasm-std",
 "cosmwasm-storage",
 "cw-multi-test",
 "cw-storage-plus 1.0.1",
 "cw2",
 "either",
 "hex",
 "schemars",
 "serde",
 "serde_json",
 "service-interface",
 "thiserror",
]

[[package]]
name = "batching"
version = "0.1.0"
dependencies = [
 "cosmwasm-schema",
 "cosmwasm-std",
 "cw2",
 "thiserror",
]

[[package]]
name = "block-buffer"
version = "0.9.0"
source = "registry+https://github.com/rust-lang/crates.io-index"
checksum = "4152116fd6e9dadb291ae18fc1ec3575ed6d84c29642d97890f4b4a3417297e4"
dependencies = [
 "generic-array",
]

[[package]]
name = "block-buffer"
version = "0.10.3"
source = "registry+https://github.com/rust-lang/crates.io-index"
checksum = "69cce20737498f97b993470a6e536b8523f0af7892a4f928cceb1ac5e52ebe7e"
dependencies = [
 "generic-array",
]

[[package]]
name = "byteorder"
version = "1.4.3"
source = "registry+https://github.com/rust-lang/crates.io-index"
checksum = "14c189c53d098945499cdfa7ecc63567cf3886b3332b312a5b4585d8d3a6a610"

[[package]]
name = "bytes"
version = "1.1.0"
source = "registry+https://github.com/rust-lang/crates.io-index"
checksum = "c4872d67bab6358e59559027aa3b9157c53d9358c51423c17554809a8858e0f8"

[[package]]
name = "cfg-if"
version = "1.0.0"
source = "registry+https://github.com/rust-lang/crates.io-index"
checksum = "baf1de4339761588bc0619e3cbc0120ee582ebb74b53b4efbf79117bd2da40fd"

[[package]]
name = "connection-router"
version = "0.1.0"
dependencies = [
 "cosmwasm-schema",
 "cosmwasm-std",
 "cosmwasm-storage",
 "cw-multi-test",
 "cw-storage-plus 1.0.1",
 "cw2",
 "schemars",
 "serde",
 "serde_json",
 "service-interface",
 "thiserror",
]

[[package]]
name = "const-oid"
version = "0.9.1"
source = "registry+https://github.com/rust-lang/crates.io-index"
checksum = "cec318a675afcb6a1ea1d4340e2d377e56e47c266f28043ceccbf4412ddfdd3b"

[[package]]
name = "cosmwasm-crypto"
version = "1.2.4"
source = "registry+https://github.com/rust-lang/crates.io-index"
checksum = "b76d2207945b8aa3ce0735da53ab9a74f75fe3e7794754c216a9edfa04e1e627"
dependencies = [
 "digest 0.10.6",
 "ed25519-zebra",
 "k256",
 "rand_core 0.6.3",
 "thiserror",
]

[[package]]
name = "cosmwasm-derive"
version = "1.2.4"
source = "registry+https://github.com/rust-lang/crates.io-index"
checksum = "1dd07af7736164d2d8126dc67fdb33b1b5c54fb5a3190395c47f46d24fc6d592"
dependencies = [
 "syn 1.0.95",
]

[[package]]
name = "cosmwasm-schema"
version = "1.1.6"
source = "registry+https://github.com/rust-lang/crates.io-index"
checksum = "98c025d629589ca5d43fb8ff06decc387a4d01ead14f6b505300777fc6f01e1d"
dependencies = [
 "cosmwasm-schema-derive",
 "schemars",
 "serde",
 "serde_json",
 "thiserror",
]

[[package]]
name = "cosmwasm-schema-derive"
version = "1.1.6"
source = "registry+https://github.com/rust-lang/crates.io-index"
checksum = "6f09a65d22861a24a1b30eab6aa6759333723629bc2cb568cd22569745e1dcb2"
dependencies = [
 "proc-macro2",
 "quote",
 "syn 1.0.95",
]

[[package]]
name = "cosmwasm-std"
version = "1.2.4"
source = "registry+https://github.com/rust-lang/crates.io-index"
checksum = "8d39f20967baeb94709123f7bba13a25ae2fa166bc5e7813f734914df3f8f6a1"
dependencies = [
 "base64",
 "cosmwasm-crypto",
 "cosmwasm-derive",
 "derivative",
 "forward_ref",
 "hex",
 "schemars",
 "serde",
 "serde-json-wasm",
 "sha2 0.10.6",
 "thiserror",
 "uint",
]

[[package]]
name = "cosmwasm-storage"
version = "1.1.6"
source = "registry+https://github.com/rust-lang/crates.io-index"
checksum = "b1e4ffcc2d75f4957ec4e7e9f059b45c5de4edfac8f1ec41df5a42b962ccb6b3"
dependencies = [
 "cosmwasm-std",
 "serde",
]

[[package]]
name = "cpufeatures"
version = "0.2.2"
source = "registry+https://github.com/rust-lang/crates.io-index"
checksum = "59a6001667ab124aebae2a495118e11d30984c3a653e99d86d58971708cf5e4b"
dependencies = [
 "libc",
]

[[package]]
name = "crunchy"
version = "0.2.2"
source = "registry+https://github.com/rust-lang/crates.io-index"
checksum = "7a81dae078cea95a014a339291cec439d2f232ebe854a9d672b796c6afafa9b7"

[[package]]
name = "crypto-bigint"
version = "0.4.9"
source = "registry+https://github.com/rust-lang/crates.io-index"
checksum = "ef2b4b23cddf68b89b8f8069890e8c270d54e2d5fe1b143820234805e4cb17ef"
dependencies = [
 "generic-array",
 "rand_core 0.6.3",
 "subtle",
 "zeroize",
]

[[package]]
name = "crypto-common"
version = "0.1.6"
source = "registry+https://github.com/rust-lang/crates.io-index"
checksum = "1bfb12502f3fc46cca1bb51ac28df9d618d813cdc3d2f25b9fe775a34af26bb3"
dependencies = [
 "generic-array",
 "typenum",
]

[[package]]
name = "curve25519-dalek"
version = "3.2.0"
source = "registry+https://github.com/rust-lang/crates.io-index"
checksum = "0b9fdf9972b2bd6af2d913799d9ebc165ea4d2e65878e329d9c6b372c4491b61"
dependencies = [
 "byteorder",
 "digest 0.9.0",
 "rand_core 0.5.1",
 "subtle",
 "zeroize",
]

[[package]]
name = "cw-multi-test"
version = "0.15.1"
source = "registry+https://github.com/rust-lang/crates.io-index"
checksum = "e8e81b4a7821d5eeba0d23f737c16027b39a600742ca8c32eb980895ffd270f4"
dependencies = [
 "anyhow",
 "cosmwasm-std",
 "cosmwasm-storage",
 "cw-storage-plus 0.15.1",
 "cw-utils",
 "derivative",
 "itertools",
 "prost",
 "schemars",
 "serde",
 "thiserror",
]

[[package]]
name = "cw-storage-plus"
version = "0.15.1"
source = "registry+https://github.com/rust-lang/crates.io-index"
checksum = "dc6cf70ef7686e2da9ad7b067c5942cd3e88dd9453f7af42f54557f8af300fb0"
dependencies = [
 "cosmwasm-std",
 "schemars",
 "serde",
]

[[package]]
name = "cw-storage-plus"
version = "1.0.1"
source = "registry+https://github.com/rust-lang/crates.io-index"
checksum = "053a5083c258acd68386734f428a5a171b29f7d733151ae83090c6fcc9417ffa"
dependencies = [
 "cosmwasm-std",
 "schemars",
 "serde",
]

[[package]]
name = "cw-utils"
version = "0.15.1"
source = "registry+https://github.com/rust-lang/crates.io-index"
checksum = "0ae0b69fa7679de78825b4edeeec045066aa2b2c4b6e063d80042e565bb4da5c"
dependencies = [
 "cosmwasm-schema",
 "cosmwasm-std",
 "cw2",
 "schemars",
 "semver",
 "serde",
 "thiserror",
]

[[package]]
name = "cw2"
version = "0.15.1"
source = "registry+https://github.com/rust-lang/crates.io-index"
checksum = "5abb8ecea72e09afff830252963cb60faf945ce6cef2c20a43814516082653da"
dependencies = [
 "cosmwasm-schema",
 "cosmwasm-std",
 "cw-storage-plus 0.15.1",
 "schemars",
 "serde",
]

[[package]]
name = "der"
version = "0.6.0"
source = "registry+https://github.com/rust-lang/crates.io-index"
checksum = "13dd2ae565c0a381dde7fade45fce95984c568bdcb4700a4fdbe3175e0380b2f"
dependencies = [
 "const-oid",
 "zeroize",
]

[[package]]
name = "derivative"
version = "2.2.0"
source = "registry+https://github.com/rust-lang/crates.io-index"
checksum = "fcc3dd5e9e9c0b295d6e1e4d811fb6f157d5ffd784b8d202fc62eac8035a770b"
dependencies = [
 "proc-macro2",
 "quote",
 "syn 1.0.95",
]

[[package]]
name = "digest"
version = "0.9.0"
source = "registry+https://github.com/rust-lang/crates.io-index"
checksum = "d3dd60d1080a57a05ab032377049e0591415d2b31afd7028356dbf3cc6dcb066"
dependencies = [
 "generic-array",
]

[[package]]
name = "digest"
version = "0.10.6"
source = "registry+https://github.com/rust-lang/crates.io-index"
checksum = "8168378f4e5023e7218c89c891c0fd8ecdb5e5e4f18cb78f38cf245dd021e76f"
dependencies = [
 "block-buffer 0.10.3",
 "crypto-common",
 "subtle",
]

[[package]]
name = "dyn-clone"
version = "1.0.5"
source = "registry+https://github.com/rust-lang/crates.io-index"
checksum = "21e50f3adc76d6a43f5ed73b698a87d0760ca74617f60f7c3b879003536fdd28"

[[package]]
name = "ecdsa"
version = "0.14.8"
source = "registry+https://github.com/rust-lang/crates.io-index"
checksum = "413301934810f597c1d19ca71c8710e99a3f1ba28a0d2ebc01551a2daeea3c5c"
dependencies = [
 "der",
 "elliptic-curve",
 "rfc6979",
 "signature",
]

[[package]]
name = "ed25519-zebra"
version = "3.0.0"
source = "registry+https://github.com/rust-lang/crates.io-index"
checksum = "403ef3e961ab98f0ba902771d29f842058578bb1ce7e3c59dad5a6a93e784c69"
dependencies = [
 "curve25519-dalek",
 "hex",
 "rand_core 0.6.3",
 "serde",
 "sha2 0.9.9",
 "thiserror",
 "zeroize",
]

[[package]]
name = "either"
version = "1.8.1"
source = "registry+https://github.com/rust-lang/crates.io-index"
checksum = "7fcaabb2fef8c910e7f4c7ce9f67a1283a1715879a7c230ca9d6d1ae31f16d91"

[[package]]
name = "elliptic-curve"
version = "0.12.3"
source = "registry+https://github.com/rust-lang/crates.io-index"
checksum = "e7bb888ab5300a19b8e5bceef25ac745ad065f3c9f7efc6de1b91958110891d3"
dependencies = [
 "base16ct",
 "crypto-bigint",
 "der",
 "digest 0.10.6",
 "ff",
 "generic-array",
 "group",
 "pkcs8",
 "rand_core 0.6.3",
 "sec1",
 "subtle",
 "zeroize",
]

[[package]]
<<<<<<< HEAD
name = "evm-connection-service"
version = "0.1.0"
dependencies = [
 "cosmwasm-schema",
 "cosmwasm-std",
 "cosmwasm-storage",
 "cw-multi-test",
 "cw-storage-plus 0.15.1",
 "cw2",
 "schemars",
 "serde",
 "serde_json",
 "service-interface",
 "service-registry",
 "thiserror",
]

[[package]]
=======
>>>>>>> 1aede938
name = "ff"
version = "0.12.1"
source = "registry+https://github.com/rust-lang/crates.io-index"
checksum = "d013fc25338cc558c5c2cfbad646908fb23591e2404481826742b651c9af7160"
dependencies = [
 "rand_core 0.6.3",
 "subtle",
]

[[package]]
name = "forward_ref"
version = "1.0.0"
source = "registry+https://github.com/rust-lang/crates.io-index"
checksum = "c8cbd1169bd7b4a0a20d92b9af7a7e0422888bd38a6f5ec29c1fd8c1558a272e"

[[package]]
name = "generic-array"
version = "0.14.5"
source = "registry+https://github.com/rust-lang/crates.io-index"
checksum = "fd48d33ec7f05fbfa152300fdad764757cbded343c1aa1cff2fbaf4134851803"
dependencies = [
 "typenum",
 "version_check",
]

[[package]]
name = "getrandom"
version = "0.1.16"
source = "registry+https://github.com/rust-lang/crates.io-index"
checksum = "8fc3cb4d91f53b50155bdcfd23f6a4c39ae1969c2ae85982b135750cccaf5fce"
dependencies = [
 "cfg-if",
 "libc",
 "wasi 0.9.0+wasi-snapshot-preview1",
]

[[package]]
name = "getrandom"
version = "0.2.6"
source = "registry+https://github.com/rust-lang/crates.io-index"
checksum = "9be70c98951c83b8d2f8f60d7065fa6d5146873094452a1008da8c2f1e4205ad"
dependencies = [
 "cfg-if",
 "libc",
 "wasi 0.10.2+wasi-snapshot-preview1",
]

[[package]]
name = "group"
version = "0.12.1"
source = "registry+https://github.com/rust-lang/crates.io-index"
checksum = "5dfbfb3a6cfbd390d5c9564ab283a0349b9b9fcd46a706c1eb10e0db70bfbac7"
dependencies = [
 "ff",
 "rand_core 0.6.3",
 "subtle",
]

[[package]]
name = "hex"
version = "0.4.3"
source = "registry+https://github.com/rust-lang/crates.io-index"
checksum = "7f24254aa9a54b5c858eaee2f5bccdb46aaf0e486a595ed5fd8f86ba55232a70"

[[package]]
name = "hmac"
version = "0.12.1"
source = "registry+https://github.com/rust-lang/crates.io-index"
checksum = "6c49c37c09c17a53d937dfbb742eb3a961d65a994e6bcdcf37e7399d0cc8ab5e"
dependencies = [
 "digest 0.10.6",
]

[[package]]
name = "itertools"
version = "0.10.3"
source = "registry+https://github.com/rust-lang/crates.io-index"
checksum = "a9a9d19fa1e79b6215ff29b9d6880b706147f16e9b1dbb1e4e5947b5b02bc5e3"
dependencies = [
 "either",
]

[[package]]
name = "itoa"
version = "1.0.2"
source = "registry+https://github.com/rust-lang/crates.io-index"
checksum = "112c678d4050afce233f4f2852bb2eb519230b3cf12f33585275537d7e41578d"

[[package]]
name = "k256"
version = "0.11.6"
source = "registry+https://github.com/rust-lang/crates.io-index"
checksum = "72c1e0b51e7ec0a97369623508396067a486bd0cbed95a2659a4b863d28cfc8b"
dependencies = [
 "cfg-if",
 "ecdsa",
 "elliptic-curve",
 "sha2 0.10.6",
]

[[package]]
name = "libc"
version = "0.2.126"
source = "registry+https://github.com/rust-lang/crates.io-index"
checksum = "349d5a591cd28b49e1d1037471617a32ddcda5731b99419008085f72d5a53836"

[[package]]
name = "opaque-debug"
version = "0.3.0"
source = "registry+https://github.com/rust-lang/crates.io-index"
checksum = "624a8340c38c1b80fd549087862da4ba43e08858af025b236e509b6649fc13d5"

[[package]]
name = "pkcs8"
version = "0.9.0"
source = "registry+https://github.com/rust-lang/crates.io-index"
checksum = "9eca2c590a5f85da82668fa685c09ce2888b9430e83299debf1f34b65fd4a4ba"
dependencies = [
 "der",
 "spki",
]

[[package]]
name = "ppv-lite86"
version = "0.2.17"
source = "registry+https://github.com/rust-lang/crates.io-index"
checksum = "5b40af805b3121feab8a3c29f04d8ad262fa8e0561883e7653e024ae4479e6de"

[[package]]
name = "proc-macro2"
version = "1.0.56"
source = "registry+https://github.com/rust-lang/crates.io-index"
checksum = "2b63bdb0cd06f1f4dedf69b254734f9b45af66e4a031e42a7480257d9898b435"
dependencies = [
 "unicode-ident",
]

[[package]]
name = "prost"
version = "0.9.0"
source = "registry+https://github.com/rust-lang/crates.io-index"
checksum = "444879275cb4fd84958b1a1d5420d15e6fcf7c235fe47f053c9c2a80aceb6001"
dependencies = [
 "bytes",
 "prost-derive",
]

[[package]]
name = "prost-derive"
version = "0.9.0"
source = "registry+https://github.com/rust-lang/crates.io-index"
checksum = "f9cc1a3263e07e0bf68e96268f37665207b49560d98739662cdfaae215c720fe"
dependencies = [
 "anyhow",
 "itertools",
 "proc-macro2",
 "quote",
 "syn 1.0.95",
]

[[package]]
name = "quote"
version = "1.0.26"
source = "registry+https://github.com/rust-lang/crates.io-index"
checksum = "4424af4bf778aae2051a77b60283332f386554255d722233d09fbfc7e30da2fc"
dependencies = [
 "proc-macro2",
]

[[package]]
name = "rand"
version = "0.8.5"
source = "registry+https://github.com/rust-lang/crates.io-index"
checksum = "34af8d1a0e25924bc5b7c43c079c942339d8f0a8b57c39049bef581b46327404"
dependencies = [
 "libc",
 "rand_chacha",
 "rand_core 0.6.3",
]

[[package]]
name = "rand_chacha"
version = "0.3.1"
source = "registry+https://github.com/rust-lang/crates.io-index"
checksum = "e6c10a63a0fa32252be49d21e7709d4d4baf8d231c2dbce1eaa8141b9b127d88"
dependencies = [
 "ppv-lite86",
 "rand_core 0.6.3",
]

[[package]]
name = "rand_core"
version = "0.5.1"
source = "registry+https://github.com/rust-lang/crates.io-index"
checksum = "90bde5296fc891b0cef12a6d03ddccc162ce7b2aff54160af9338f8d40df6d19"
dependencies = [
 "getrandom 0.1.16",
]

[[package]]
name = "rand_core"
version = "0.6.3"
source = "registry+https://github.com/rust-lang/crates.io-index"
checksum = "d34f1408f55294453790c48b2f1ebbb1c5b4b7563eb1f418bcfcfdbb06ebb4e7"
dependencies = [
 "getrandom 0.2.6",
]

[[package]]
name = "rfc6979"
version = "0.3.1"
source = "registry+https://github.com/rust-lang/crates.io-index"
checksum = "7743f17af12fa0b03b803ba12cd6a8d9483a587e89c69445e3909655c0b9fabb"
dependencies = [
 "crypto-bigint",
 "hmac",
 "zeroize",
]

[[package]]
name = "ryu"
version = "1.0.10"
source = "registry+https://github.com/rust-lang/crates.io-index"
checksum = "f3f6f92acf49d1b98f7a81226834412ada05458b7364277387724a237f062695"

[[package]]
name = "schemars"
version = "0.8.11"
source = "registry+https://github.com/rust-lang/crates.io-index"
checksum = "2a5fb6c61f29e723026dc8e923d94c694313212abbecbbe5f55a7748eec5b307"
dependencies = [
 "dyn-clone",
 "schemars_derive",
 "serde",
 "serde_json",
]

[[package]]
name = "schemars_derive"
version = "0.8.11"
source = "registry+https://github.com/rust-lang/crates.io-index"
checksum = "f188d036977451159430f3b8dc82ec76364a42b7e289c2b18a9a18f4470058e9"
dependencies = [
 "proc-macro2",
 "quote",
 "serde_derive_internals",
 "syn 1.0.95",
]

[[package]]
name = "sec1"
version = "0.3.0"
source = "registry+https://github.com/rust-lang/crates.io-index"
checksum = "3be24c1842290c45df0a7bf069e0c268a747ad05a192f2fd7dcfdbc1cba40928"
dependencies = [
 "base16ct",
 "der",
 "generic-array",
 "pkcs8",
 "subtle",
 "zeroize",
]

[[package]]
name = "semver"
version = "1.0.14"
source = "registry+https://github.com/rust-lang/crates.io-index"
checksum = "e25dfac463d778e353db5be2449d1cce89bd6fd23c9f1ea21310ce6e5a1b29c4"

[[package]]
name = "serde"
version = "1.0.147"
source = "registry+https://github.com/rust-lang/crates.io-index"
checksum = "d193d69bae983fc11a79df82342761dfbf28a99fc8d203dca4c3c1b590948965"
dependencies = [
 "serde_derive",
]

[[package]]
name = "serde-json-wasm"
version = "0.5.1"
source = "registry+https://github.com/rust-lang/crates.io-index"
checksum = "16a62a1fad1e1828b24acac8f2b468971dade7b8c3c2e672bcadefefb1f8c137"
dependencies = [
 "serde",
]

[[package]]
name = "serde_derive"
version = "1.0.147"
source = "registry+https://github.com/rust-lang/crates.io-index"
checksum = "4f1d362ca8fc9c3e3a7484440752472d68a6caa98f1ab81d99b5dfe517cec852"
dependencies = [
 "proc-macro2",
 "quote",
 "syn 1.0.95",
]

[[package]]
name = "serde_derive_internals"
version = "0.26.0"
source = "registry+https://github.com/rust-lang/crates.io-index"
checksum = "85bf8229e7920a9f636479437026331ce11aa132b4dde37d121944a44d6e5f3c"
dependencies = [
 "proc-macro2",
 "quote",
 "syn 1.0.95",
]

[[package]]
name = "serde_json"
version = "1.0.89"
source = "registry+https://github.com/rust-lang/crates.io-index"
checksum = "020ff22c755c2ed3f8cf162dbb41a7268d934702f3ed3631656ea597e08fc3db"
dependencies = [
 "itoa",
 "ryu",
 "serde",
]

[[package]]
name = "service-interface"
version = "0.1.0"
dependencies = [
 "cosmwasm-schema",
 "cosmwasm-std",
 "cosmwasm-storage",
 "cw-multi-test",
 "cw-storage-plus 0.15.1",
 "cw2",
 "schemars",
 "serde",
 "thiserror",
]

[[package]]
name = "service-registry"
version = "0.1.0"
dependencies = [
 "cosmwasm-schema",
 "cosmwasm-std",
 "cosmwasm-storage",
 "cw-multi-test",
 "cw-storage-plus 0.15.1",
 "cw2",
 "schemars",
 "serde",
 "service-interface",
 "thiserror",
]

[[package]]
name = "sha2"
version = "0.9.9"
source = "registry+https://github.com/rust-lang/crates.io-index"
checksum = "4d58a1e1bf39749807d89cf2d98ac2dfa0ff1cb3faa38fbb64dd88ac8013d800"
dependencies = [
 "block-buffer 0.9.0",
 "cfg-if",
 "cpufeatures",
 "digest 0.9.0",
 "opaque-debug",
]

[[package]]
name = "sha2"
version = "0.10.6"
source = "registry+https://github.com/rust-lang/crates.io-index"
checksum = "82e6b795fe2e3b1e845bafcb27aa35405c4d47cdfc92af5fc8d3002f76cebdc0"
dependencies = [
 "cfg-if",
 "cpufeatures",
 "digest 0.10.6",
]

[[package]]
name = "signature"
version = "1.6.4"
source = "registry+https://github.com/rust-lang/crates.io-index"
checksum = "74233d3b3b2f6d4b006dc19dee745e73e2a6bfb6f93607cd3b02bd5b00797d7c"
dependencies = [
 "digest 0.10.6",
 "rand_core 0.6.3",
]

[[package]]
name = "spki"
version = "0.6.0"
source = "registry+https://github.com/rust-lang/crates.io-index"
checksum = "67cf02bbac7a337dc36e4f5a693db6c21e7863f45070f7064577eb4367a3212b"
dependencies = [
 "base64ct",
 "der",
]

[[package]]
name = "static_assertions"
version = "1.1.0"
source = "registry+https://github.com/rust-lang/crates.io-index"
checksum = "a2eb9349b6444b326872e140eb1cf5e7c522154d69e7a0ffb0fb81c06b37543f"

[[package]]
name = "subtle"
version = "2.4.1"
source = "registry+https://github.com/rust-lang/crates.io-index"
checksum = "6bdef32e8150c2a081110b42772ffe7d7c9032b606bc226c8260fd97e0976601"

[[package]]
name = "syn"
version = "1.0.95"
source = "registry+https://github.com/rust-lang/crates.io-index"
checksum = "fbaf6116ab8924f39d52792136fb74fd60a80194cf1b1c6ffa6453eef1c3f942"
dependencies = [
 "proc-macro2",
 "quote",
 "unicode-ident",
]

[[package]]
name = "syn"
version = "2.0.15"
source = "registry+https://github.com/rust-lang/crates.io-index"
checksum = "a34fcf3e8b60f57e6a14301a2e916d323af98b0ea63c599441eec8558660c822"
dependencies = [
 "proc-macro2",
 "quote",
 "unicode-ident",
]

[[package]]
name = "thiserror"
version = "1.0.40"
source = "registry+https://github.com/rust-lang/crates.io-index"
checksum = "978c9a314bd8dc99be594bc3c175faaa9794be04a5a5e153caba6915336cebac"
dependencies = [
 "thiserror-impl",
]

[[package]]
name = "thiserror-impl"
version = "1.0.40"
source = "registry+https://github.com/rust-lang/crates.io-index"
checksum = "f9456a42c5b0d803c8cd86e73dd7cc9edd429499f37a3550d286d5e86720569f"
dependencies = [
 "proc-macro2",
 "quote",
 "syn 2.0.15",
]

[[package]]
name = "typenum"
version = "1.15.0"
source = "registry+https://github.com/rust-lang/crates.io-index"
checksum = "dcf81ac59edc17cc8697ff311e8f5ef2d99fcbd9817b34cec66f90b6c3dfd987"

[[package]]
name = "uint"
version = "0.9.3"
source = "registry+https://github.com/rust-lang/crates.io-index"
checksum = "12f03af7ccf01dd611cc450a0d10dbc9b745770d096473e2faf0ca6e2d66d1e0"
dependencies = [
 "byteorder",
 "crunchy",
 "hex",
 "static_assertions",
]

[[package]]
name = "unicode-ident"
version = "1.0.0"
source = "registry+https://github.com/rust-lang/crates.io-index"
checksum = "d22af068fba1eb5edcb4aea19d382b2a3deb4c8f9d475c589b6ada9e0fd493ee"

[[package]]
name = "version_check"
version = "0.9.4"
source = "registry+https://github.com/rust-lang/crates.io-index"
checksum = "49874b5167b65d7193b8aba1567f5c7d93d001cafc34600cee003eda787e483f"

[[package]]
name = "wasi"
version = "0.9.0+wasi-snapshot-preview1"
source = "registry+https://github.com/rust-lang/crates.io-index"
checksum = "cccddf32554fecc6acb585f82a32a72e28b48f8c4c1883ddfeeeaa96f7d8e519"

[[package]]
name = "wasi"
version = "0.10.2+wasi-snapshot-preview1"
source = "registry+https://github.com/rust-lang/crates.io-index"
checksum = "fd6fbd9a79829dd1ad0cc20627bf1ed606756a7f77edff7b66b7064f9cb327c6"

[[package]]
name = "zeroize"
version = "1.5.5"
source = "registry+https://github.com/rust-lang/crates.io-index"
checksum = "94693807d016b2f2d2e14420eb3bfcca689311ff775dcf113d74ea624b7cdf07"<|MERGE_RESOLUTION|>--- conflicted
+++ resolved
@@ -428,27 +428,6 @@
 ]
 
 [[package]]
-<<<<<<< HEAD
-name = "evm-connection-service"
-version = "0.1.0"
-dependencies = [
- "cosmwasm-schema",
- "cosmwasm-std",
- "cosmwasm-storage",
- "cw-multi-test",
- "cw-storage-plus 0.15.1",
- "cw2",
- "schemars",
- "serde",
- "serde_json",
- "service-interface",
- "service-registry",
- "thiserror",
-]
-
-[[package]]
-=======
->>>>>>> 1aede938
 name = "ff"
 version = "0.12.1"
 source = "registry+https://github.com/rust-lang/crates.io-index"
