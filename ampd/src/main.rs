use std::fmt::Debug;
use std::fs::canonicalize;
use std::path::{Path, PathBuf};
use std::process::ExitCode;

use ::config::{Config as cfg, Environment, File, FileFormat, FileSourceFile};
use clap::{command, Parser, Subcommand, ValueEnum};
use config::ConfigError;
<<<<<<< HEAD
use cosmrs::{AccountId, Coin};
use error_stack::Report;
=======
use error_stack::{Report, ResultExt};
>>>>>>> 43e59880
use tracing::{error, info};
use valuable::Valuable;

use ampd::cli;
use ampd::cli::{BondWorkerArgs, DeclareChainSupportArgs};
use ampd::config::Config;
use ampd::report::Error;
use ampd::report::LoggableError;
use ampd::run;
use axelar_wasm_std::utils::InspectorResult;
use axelar_wasm_std::FnExt;

#[derive(Debug, Parser, Valuable)]
#[command(version)]
struct Args {
    /// Set the paths for config file lookup. Can be defined multiple times (configs get merged)
    #[arg(short, long, default_values_os_t = vec![std::path::PathBuf::from("~/.ampd/config.toml"), std::path::PathBuf::from("config.toml")])]
    pub config: Vec<PathBuf>,

    /// Set the paths for state file lookup
    #[arg(short, long, default_value_os_t = std::path::PathBuf::from("~/.ampd/state.json"))]
    pub state: PathBuf,

    /// Set the output style of the logs
    #[arg(short, long, value_enum, default_value_t = Output::Json)]
    pub output: Output,

    #[clap(subcommand)]
    pub cmd: Option<SubCommand>,
}

#[derive(Debug, Clone, Parser, ValueEnum, Valuable)]
enum Output {
    Text,
    Json,
}

#[derive(Debug, Subcommand)]
enum SubCommand {
    /// Run the ampd daemon process (default)
    Daemon,
    /// Bond worker to a service
    BondWorker(BondWorkerArgs),
    /// Declare chain support for a service
    DeclareChainSupport(DeclareChainSupportArgs),
    /// Register worker public key to the multisig signer
    RegisterPublicKey,
}

#[tokio::main]
async fn main() -> ExitCode {
    let args: Args = Args::parse();
    set_up_logger(&args.output);

<<<<<<< HEAD
    match &args.cmd {
        Some(SubCommand::BondWorker(cmd_args)) => bond_worker(&args, cmd_args).await,
        Some(SubCommand::Daemon) | None => run_daemon(args).await,
        Some(SubCommand::DeclareChainSupport(cmd_args)) => {
            declare_chain_support(&args, cmd_args).await
        }
        Some(SubCommand::RegisterPublicKey) => register_public_key(&args).await,
    }
}

async fn run_daemon(args: Args) -> ExitCode {
    info!("starting daemon");
=======
    info!(args = args.as_value(), "starting daemon");
    let result = run_daemon(&args)
        .await
        .tap_err(|report| error!(err = LoggableError::from(report).as_value(), "{report}"));
    info!("shutting down");
>>>>>>> 43e59880

    match result {
        Ok(_) => ExitCode::SUCCESS,
        Err(report) => {
            // print detailed error report as the last output if in text mode
            if matches!(args.output, Output::Text) {
                eprintln!("{report:?}");
            }
<<<<<<< HEAD
            ExitCode::FAILURE
        }
    };
    info!("shutting down");
    code
}

async fn bond_worker(args: &Args, params: &BondWorkerArgs) -> ExitCode {
    info!("registering worker");

    let cfg = init_config(args);
    let coin = Coin::new(params.amount, params.denom.as_str()).unwrap();
    let service_registry = params.service_registry.parse::<AccountId>().unwrap();

    cli::bond_worker(
        cfg,
        args.state.clone(),
        service_registry,
        params.service_name.clone(),
        coin,
    )
    .await;

    ExitCode::SUCCESS
}

async fn declare_chain_support(args: &Args, params: &DeclareChainSupportArgs) -> ExitCode {
    info!("declaring chain support");

    let cfg = init_config(args);
    let service_registry = params.service_registry.parse::<AccountId>().unwrap();

    cli::declare_chain_support(
        cfg,
        args.state.clone(),
        service_registry,
        params.service_name.clone(),
        params.chains.clone(),
    )
    .await;

    ExitCode::SUCCESS
}

async fn register_public_key(args: &Args) -> ExitCode {
    info!("registering public key to multisig signer contract");

    let cfg = init_config(args);
    cli::register_public_key(cfg, args.state.clone()).await;

    ExitCode::SUCCESS
}

fn init_config(args: &Args) -> Config {
    let files = find_config_files(&args.config);
    info!("found {} config files to load", files.len());
=======
>>>>>>> 43e59880

            ExitCode::FAILURE
        }
    }
}

fn set_up_logger(output: &Output) {
    match output {
        Output::Json => {
            tracing_subscriber::fmt().json().flatten_event(true).init();
        }
        Output::Text => {
            tracing_subscriber::fmt().compact().init();
        }
    };
}

async fn run_daemon(args: &Args) -> Result<(), Report<Error>> {
    let cfg = init_config(&args.config);
    let state_path = check_state_path(args.state.as_path())?;

    run(cfg, state_path).await
}

fn init_config(config_paths: &[PathBuf]) -> Config {
    let files = find_config_files(config_paths);

    parse_config(files)
        .change_context(Error::LoadConfig)
        .tap_err(|report| error!(err = LoggableError::from(report).as_value(), "{report}"))
        .unwrap_or(Config::default())
}

fn find_config_files(config: &[PathBuf]) -> Vec<File<FileSourceFile, FileFormat>> {
    let files = config
        .iter()
        .map(PathBuf::as_path)
        .map(expand_home_dir)
        .map(canonicalize)
        .filter_map(Result::ok)
        .inspect(|path| info!("found config file {}", path.to_string_lossy()))
        .map(File::from)
        .collect::<Vec<_>>();

    if files.is_empty() {
        info!("found no config files to load");
    }

    files
}

fn parse_config(
    files: Vec<File<FileSourceFile, FileFormat>>,
) -> error_stack::Result<Config, ConfigError> {
    cfg::builder()
        .add_source(files)
        .add_source(Environment::with_prefix(clap::crate_name!()))
        .build()?
        .try_deserialize::<Config>()
        .map_err(Report::from)
}

fn check_state_path(path: &Path) -> error_stack::Result<PathBuf, Error> {
    expand_home_dir(path)
        .then(canonicalize)
        .change_context(Error::StateLocation(path.to_string_lossy().into_owned()))
}

fn expand_home_dir(path: &Path) -> PathBuf {
    let Ok(home_subfolder) = path.strip_prefix("~") else{
        return path.to_path_buf()
    };

    dirs::home_dir().map_or(path.to_path_buf(), |home| home.join(home_subfolder))
}<|MERGE_RESOLUTION|>--- conflicted
+++ resolved
@@ -6,12 +6,8 @@
 use ::config::{Config as cfg, Environment, File, FileFormat, FileSourceFile};
 use clap::{command, Parser, Subcommand, ValueEnum};
 use config::ConfigError;
-<<<<<<< HEAD
 use cosmrs::{AccountId, Coin};
-use error_stack::Report;
-=======
 use error_stack::{Report, ResultExt};
->>>>>>> 43e59880
 use tracing::{error, info};
 use valuable::Valuable;
 
@@ -24,7 +20,7 @@
 use axelar_wasm_std::utils::InspectorResult;
 use axelar_wasm_std::FnExt;
 
-#[derive(Debug, Parser, Valuable)]
+#[derive(Debug, Parser)]
 #[command(version)]
 struct Args {
     /// Set the paths for config file lookup. Can be defined multiple times (configs get merged)
@@ -66,10 +62,26 @@
     let args: Args = Args::parse();
     set_up_logger(&args.output);
 
-<<<<<<< HEAD
     match &args.cmd {
         Some(SubCommand::BondWorker(cmd_args)) => bond_worker(&args, cmd_args).await,
-        Some(SubCommand::Daemon) | None => run_daemon(args).await,
+        Some(SubCommand::Daemon) | None =>{
+            let result = run_daemon(&args)
+                .await
+                .tap_err(|report| error!(err = LoggableError::from(report).as_value(), "{report}"));
+            info!("shutting down");
+            match result {
+                Ok(_) => ExitCode::SUCCESS,
+                Err(report) => {
+                    // print detailed error report as the last output if in text mode
+                    if matches!(args.output, Output::Text) {
+                        eprintln!("{report:?}");
+                    }
+
+                    ExitCode::FAILURE
+                }
+            }
+
+        },
         Some(SubCommand::DeclareChainSupport(cmd_args)) => {
             declare_chain_support(&args, cmd_args).await
         }
@@ -77,35 +89,10 @@
     }
 }
 
-async fn run_daemon(args: Args) -> ExitCode {
-    info!("starting daemon");
-=======
-    info!(args = args.as_value(), "starting daemon");
-    let result = run_daemon(&args)
-        .await
-        .tap_err(|report| error!(err = LoggableError::from(report).as_value(), "{report}"));
-    info!("shutting down");
->>>>>>> 43e59880
-
-    match result {
-        Ok(_) => ExitCode::SUCCESS,
-        Err(report) => {
-            // print detailed error report as the last output if in text mode
-            if matches!(args.output, Output::Text) {
-                eprintln!("{report:?}");
-            }
-<<<<<<< HEAD
-            ExitCode::FAILURE
-        }
-    };
-    info!("shutting down");
-    code
-}
-
 async fn bond_worker(args: &Args, params: &BondWorkerArgs) -> ExitCode {
     info!("registering worker");
 
-    let cfg = init_config(args);
+    let cfg = init_config(&args.config);
     let coin = Coin::new(params.amount, params.denom.as_str()).unwrap();
     let service_registry = params.service_registry.parse::<AccountId>().unwrap();
 
@@ -124,7 +111,7 @@
 async fn declare_chain_support(args: &Args, params: &DeclareChainSupportArgs) -> ExitCode {
     info!("declaring chain support");
 
-    let cfg = init_config(args);
+    let cfg = init_config(&args.config);
     let service_registry = params.service_registry.parse::<AccountId>().unwrap();
 
     cli::declare_chain_support(
@@ -142,21 +129,10 @@
 async fn register_public_key(args: &Args) -> ExitCode {
     info!("registering public key to multisig signer contract");
 
-    let cfg = init_config(args);
+    let cfg = init_config(&args.config);
     cli::register_public_key(cfg, args.state.clone()).await;
 
     ExitCode::SUCCESS
-}
-
-fn init_config(args: &Args) -> Config {
-    let files = find_config_files(&args.config);
-    info!("found {} config files to load", files.len());
-=======
->>>>>>> 43e59880
-
-            ExitCode::FAILURE
-        }
-    }
 }
 
 fn set_up_logger(output: &Output) {
