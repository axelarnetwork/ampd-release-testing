use std::fmt::Debug;
use std::fs::canonicalize;
use std::path::{Path, PathBuf};
use std::process::ExitCode;

use ::config::{Config as cfg, Environment, File, FileFormat, FileSourceFile};
use clap::{command, Parser, Subcommand, ValueEnum};
use config::ConfigError;
use cosmrs::{AccountId, Coin};
use error_stack::{Report, ResultExt};
use thiserror::Error;
use tracing::{error, info};
use valuable::Valuable;

use ampd::cli;
use ampd::cli::{BondWorkerArgs, DeclareChainSupportArgs};
use ampd::config::Config;
use ampd::{run, state};
use axelar_wasm_std::utils::InspectorResult;
<<<<<<< HEAD
=======
use report::LoggableError;
>>>>>>> c2546989

#[derive(Debug, Parser)]
#[command(version)]
struct Args {
    /// Set the paths for config file lookup. Can be defined multiple times (configs get merged)
    #[arg(short, long, default_values_os_t = vec![std::path::PathBuf::from("~/.ampd/config.toml"), std::path::PathBuf::from("config.toml")])]
    pub config: Vec<PathBuf>,

    /// Set the paths for state file lookup
    #[arg(short, long, default_value_os_t = std::path::PathBuf::from("~/.ampd/state.json"))]
    pub state: PathBuf,

    /// Set the output style of the logs
    #[arg(short, long, value_enum, default_value_t = Output::Json)]
    pub output: Output,

    #[clap(subcommand)]
    pub cmd: Option<SubCommand>,
}

#[derive(Debug, Clone, Parser, ValueEnum, Valuable)]
enum Output {
    Text,
    Json,
}

#[derive(Debug, Subcommand)]
enum SubCommand {
    /// Run the ampd daemon process (default)
    Daemon,
    /// Bond worker to a service
    BondWorker(BondWorkerArgs),
    /// Declare chain support for a service
    DeclareChainSupport(DeclareChainSupportArgs),
    /// Register worker public key to the multisig signer
    RegisterPublicKey,
    WorkerAddress,
}

#[tokio::main]
async fn main() -> ExitCode {
    let args: Args = Args::parse();
    set_up_logger(&args.output);

<<<<<<< HEAD
    match &args.cmd {
        Some(SubCommand::Daemon) | None =>{
            let result = run_daemon(&args)
                .await
                .tap_err(|report| error!(err = LoggableError::from(report).as_value(), "{report}"));
            info!("shutting down");
            match result {
                Ok(_) => ExitCode::SUCCESS,
                Err(report) => {
                    // print detailed error report as the last output if in text mode
                    if matches!(args.output, Output::Text) {
                        eprintln!("{report:?}");
                    }

                    ExitCode::FAILURE
                }
=======
    info!(args = args.as_value(), "starting daemon");
    let result = run_daemon(&args)
        .await
        .tap_err(|report| error!(err = LoggableError::from(report).as_value(), "{report:#}"));
    info!("shutting down");

    match result {
        Ok(_) => ExitCode::SUCCESS,
        Err(report) => {
            // print detailed error report as the last output if in text mode
            if matches!(args.output, Output::Text) {
                eprintln!("{report:?}");
>>>>>>> c2546989
            }

        },
        Some(SubCommand::BondWorker(cmd_args)) => bond_worker(&args, cmd_args).await,
        Some(SubCommand::DeclareChainSupport(cmd_args)) => {
            declare_chain_support(&args, cmd_args).await
        }
        Some(SubCommand::RegisterPublicKey) => register_public_key(&args).await,
        Some(SubCommand::WorkerAddress) => worker_address(&args).await,
    }
}

<<<<<<< HEAD
async fn bond_worker(args: &Args, params: &BondWorkerArgs) -> ExitCode {
    info!("registering worker");

    let cfg = init_config(&args.config);
    let coin = Coin::new(params.amount, params.denom.as_str()).unwrap();
    let service_registry = params.service_registry.parse::<AccountId>().unwrap();

    cli::bond_worker(
        cfg,
        args.state.clone(),
        service_registry,
        params.service_name.clone(),
        coin,
    )
    .await;

    ExitCode::SUCCESS
}

async fn declare_chain_support(args: &Args, params: &DeclareChainSupportArgs) -> ExitCode {
    info!("declaring chain support");

    let cfg = init_config(&args.config);
    let service_registry = params.service_registry.parse::<AccountId>().unwrap();

    cli::declare_chain_support(
        cfg,
        args.state.clone(),
        service_registry,
        params.service_name.clone(),
        params.chains.clone(),
    )
    .await;

    ExitCode::SUCCESS
}

async fn register_public_key(args: &Args) -> ExitCode {
    info!("registering public key to multisig signer contract");

    let cfg = init_config(&args.config);
    cli::register_public_key(cfg, args.state.clone()).await;

    ExitCode::SUCCESS
}

async fn worker_address(args: &Args) -> ExitCode {
    info!("querying worker address");

    let cfg = init_config(&args.config);
    cli::worker_address(cfg, args.state.clone()).await;

    ExitCode::SUCCESS
}


=======
async fn run_daemon(args: &Args) -> Result<(), Report<Error>> {
    let cfg = init_config(&args.config);
    let state_path = expand_home_dir(&args.state);

    let state = state::load(&state_path).change_context(Error::Fatal)?;
    let (state, execution_result) = run(cfg, state).await;
    let state_flush_result = state::flush(&state, state_path).change_context(Error::Fatal);

    let execution_result = execution_result.change_context(Error::Fatal);
    match (execution_result, state_flush_result) {
        // both execution and persisting state failed: return the merged error
        (Err(mut report), Err(state_err)) => {
            report.extend_one(state_err);
            Err(report)
        }

        // any single path failed: report the error
        (Err(report), Ok(())) | (Ok(()), Err(report)) => Err(report),

        // no errors in either execution or persisting state
        (Ok(()), Ok(())) => Ok(()),
    }
}

>>>>>>> c2546989
fn set_up_logger(output: &Output) {
    match output {
        Output::Json => {
            tracing_subscriber::fmt().json().flatten_event(true).init();
        }
        Output::Text => {
            tracing_subscriber::fmt().compact().init();
        }
    };
}

<<<<<<< HEAD
async fn run_daemon(args: &Args) -> Result<(), Report<Error>> {
    let cfg = init_config(&args.config);
    let state_path = expand_home_dir(args.state.as_path());

    run(cfg, state_path).await
}

=======
>>>>>>> c2546989
fn init_config(config_paths: &[PathBuf]) -> Config {
    let files = find_config_files(config_paths);

    parse_config(files)
        .change_context(Error::LoadConfig)
        .tap_err(|report| error!(err = LoggableError::from(report).as_value(), "{report}"))
        .unwrap_or(Config::default())
}

fn find_config_files(config: &[PathBuf]) -> Vec<File<FileSourceFile, FileFormat>> {
    let files = config
        .iter()
        .map(expand_home_dir)
        .map(canonicalize)
        .filter_map(Result::ok)
        .inspect(|path| info!("found config file {}", path.to_string_lossy()))
        .map(File::from)
        .collect::<Vec<_>>();

    if files.is_empty() {
        info!("found no config files to load");
    }

    files
}

fn parse_config(
    files: Vec<File<FileSourceFile, FileFormat>>,
) -> error_stack::Result<Config, ConfigError> {
    cfg::builder()
        .add_source(files)
        .add_source(Environment::with_prefix(clap::crate_name!()))
        .build()?
        .try_deserialize::<Config>()
        .map_err(Report::from)
}

<<<<<<< HEAD
fn expand_home_dir(path: &Path) -> PathBuf {
    let Ok(home_subfolder) = path.strip_prefix("~") else{
        return path.to_path_buf()
=======
fn expand_home_dir(path: impl AsRef<Path>) -> PathBuf {
    let path = path.as_ref();
    let Ok(home_subfolder) = path.strip_prefix("~") else {
        return path.to_path_buf();
>>>>>>> c2546989
    };

    dirs::home_dir().map_or(path.to_path_buf(), |home| home.join(home_subfolder))
}

#[derive(Error, Debug)]
enum Error {
    #[error("failed to load config")]
    LoadConfig,
    #[error("fatal failure")]
    Fatal,
}<|MERGE_RESOLUTION|>--- conflicted
+++ resolved
@@ -17,10 +17,7 @@
 use ampd::config::Config;
 use ampd::{run, state};
 use axelar_wasm_std::utils::InspectorResult;
-<<<<<<< HEAD
-=======
 use report::LoggableError;
->>>>>>> c2546989
 
 #[derive(Debug, Parser)]
 #[command(version)]
@@ -65,12 +62,11 @@
     let args: Args = Args::parse();
     set_up_logger(&args.output);
 
-<<<<<<< HEAD
     match &args.cmd {
         Some(SubCommand::Daemon) | None =>{
             let result = run_daemon(&args)
                 .await
-                .tap_err(|report| error!(err = LoggableError::from(report).as_value(), "{report}"));
+                .tap_err(|report| error!(err = LoggableError::from(report).as_value(), "{report:#}"));
             info!("shutting down");
             match result {
                 Ok(_) => ExitCode::SUCCESS,
@@ -82,20 +78,6 @@
 
                     ExitCode::FAILURE
                 }
-=======
-    info!(args = args.as_value(), "starting daemon");
-    let result = run_daemon(&args)
-        .await
-        .tap_err(|report| error!(err = LoggableError::from(report).as_value(), "{report:#}"));
-    info!("shutting down");
-
-    match result {
-        Ok(_) => ExitCode::SUCCESS,
-        Err(report) => {
-            // print detailed error report as the last output if in text mode
-            if matches!(args.output, Output::Text) {
-                eprintln!("{report:?}");
->>>>>>> c2546989
             }
 
         },
@@ -108,7 +90,6 @@
     }
 }
 
-<<<<<<< HEAD
 async fn bond_worker(args: &Args, params: &BondWorkerArgs) -> ExitCode {
     info!("registering worker");
 
@@ -165,7 +146,6 @@
 }
 
 
-=======
 async fn run_daemon(args: &Args) -> Result<(), Report<Error>> {
     let cfg = init_config(&args.config);
     let state_path = expand_home_dir(&args.state);
@@ -190,7 +170,6 @@
     }
 }
 
->>>>>>> c2546989
 fn set_up_logger(output: &Output) {
     match output {
         Output::Json => {
@@ -202,16 +181,6 @@
     };
 }
 
-<<<<<<< HEAD
-async fn run_daemon(args: &Args) -> Result<(), Report<Error>> {
-    let cfg = init_config(&args.config);
-    let state_path = expand_home_dir(args.state.as_path());
-
-    run(cfg, state_path).await
-}
-
-=======
->>>>>>> c2546989
 fn init_config(config_paths: &[PathBuf]) -> Config {
     let files = find_config_files(config_paths);
 
@@ -249,16 +218,10 @@
         .map_err(Report::from)
 }
 
-<<<<<<< HEAD
-fn expand_home_dir(path: &Path) -> PathBuf {
-    let Ok(home_subfolder) = path.strip_prefix("~") else{
-        return path.to_path_buf()
-=======
 fn expand_home_dir(path: impl AsRef<Path>) -> PathBuf {
     let path = path.as_ref();
     let Ok(home_subfolder) = path.strip_prefix("~") else {
         return path.to_path_buf();
->>>>>>> c2546989
     };
 
     dirs::home_dir().map_or(path.to_path_buf(), |home| home.join(home_subfolder))
